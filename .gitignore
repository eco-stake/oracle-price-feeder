--- conflicted
+++ resolved
@@ -3,9 +3,6 @@
 .DS_Store
 build/
 config.toml
-<<<<<<< HEAD
 .kujira
 .env
-=======
-*.db
->>>>>>> c44e2c7b
+*.db